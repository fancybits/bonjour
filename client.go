--- conflicted
+++ resolved
@@ -48,8 +48,6 @@
 	}
 }
 
-<<<<<<< HEAD
-=======
 // SelectIfaces selects the interfaces to query for mDNS records
 func SelectIfaces(ifaces []net.Interface) ClientOption {
 	return func(o *clientOpts) {
@@ -57,7 +55,6 @@
 	}
 }
 
->>>>>>> 8219919f
 // Resolver acts as entry point for service lookups and to browse the DNS-SD.
 type Resolver struct {
 	c *client
@@ -92,33 +89,21 @@
 		params.Domain = domain
 	}
 	params.Entries = entries
-<<<<<<< HEAD
-
-=======
 	ctx, cancel := context.WithCancel(ctx)
->>>>>>> 8219919f
 	go r.c.mainloop(ctx, params)
 
 	err := r.c.query(params)
 	if err != nil {
-<<<<<<< HEAD
-		_, cancel := context.WithCancel(ctx)
-=======
->>>>>>> 8219919f
 		cancel()
 		return err
 	}
 	// If previous probe was ok, it should be fine now. In case of an error later on,
 	// the entries' queue is closed.
-<<<<<<< HEAD
-	go r.c.periodicQuery(ctx, params)
-=======
 	go func() {
 		if err := r.c.periodicQuery(ctx, params); err != nil {
 			cancel()
 		}
 	}()
->>>>>>> 8219919f
 
 	return nil
 }
@@ -131,35 +116,21 @@
 		params.Domain = domain
 	}
 	params.Entries = entries
-<<<<<<< HEAD
-
-	go r.c.mainloop(ctx, params)
-
-	err := r.c.query(params)
-	if err != nil {
-		// XXX: replace cancel with own chan for abort on error
-		_, cancel := context.WithCancel(ctx)
-=======
 	ctx, cancel := context.WithCancel(ctx)
 	go r.c.mainloop(ctx, params)
 	err := r.c.query(params)
 	if err != nil {
 		// cancel mainloop
->>>>>>> 8219919f
 		cancel()
 		return err
 	}
 	// If previous probe was ok, it should be fine now. In case of an error later on,
 	// the entries' queue is closed.
-<<<<<<< HEAD
-	go r.c.periodicQuery(ctx, params)
-=======
 	go func() {
 		if err := r.c.periodicQuery(ctx, params); err != nil {
 			cancel()
 		}
 	}()
->>>>>>> 8219919f
 
 	return nil
 }
@@ -377,11 +348,7 @@
 		}
 		msg := new(dns.Msg)
 		if err := msg.Unpack(buf[:n]); err != nil {
-<<<<<<< HEAD
-			log.Printf("[WARN] mdns: Failed to unpack packet: %v", err)
-=======
 			// log.Printf("[WARN] mdns: Failed to unpack packet: %v", err)
->>>>>>> 8219919f
 			continue
 		}
 		select {
@@ -411,17 +378,8 @@
 	for {
 		// Do periodic query.
 		if err := c.query(params); err != nil {
-<<<<<<< HEAD
-			// XXX: use own error handling instead of misuse of context
-			_, cancel := context.WithCancel(ctx)
-			cancel()
 			return err
 		}
-
-=======
-			return err
-		}
->>>>>>> 8219919f
 		// Backoff and cancel logic.
 		wait := bo.NextBackOff()
 		if wait == backoff.Stop {
@@ -454,14 +412,15 @@
 
 	// send the query
 	m := new(dns.Msg)
-	m.RecursionDesired = false
 	if serviceInstanceName != "" {
 		m.Question = []dns.Question{
 			dns.Question{serviceInstanceName, dns.TypeSRV, dns.ClassINET},
 			dns.Question{serviceInstanceName, dns.TypeTXT, dns.ClassINET},
 		}
+		m.RecursionDesired = false
 	} else {
 		m.SetQuestion(serviceName, dns.TypePTR)
+		m.RecursionDesired = false
 	}
 	if err := c.sendQuery(m); err != nil {
 		return err
