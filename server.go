package zeroconf

import (
	"fmt"
	"log"
	"math/rand"
	"net"
	"os"
	"strings"
	"sync"
	"time"

	"golang.org/x/net/ipv4"
	"golang.org/x/net/ipv6"

<<<<<<< HEAD
=======
	"errors"

>>>>>>> 8219919f
	"github.com/miekg/dns"
)

const (
	// Number of Multicast responses sent for a query message (default: 1 < x < 9)
<<<<<<< HEAD
	multicastRepetitions = 2
=======
	multicastRepitions = 2
>>>>>>> 8219919f
)

// Register a service by given arguments. This call will take the system's hostname
// and lookup IP by that hostname.
<<<<<<< HEAD
func Register(instance, service, domain string, port int, text []string, ifaces []net.Interface, ttl uint32) (*Server, error) {
=======
func Register(instance, service, domain string, port int, text []string, ifaces []net.Interface) (*Server, error) {
>>>>>>> 8219919f
	entry := NewServiceEntry(instance, service, domain)
	entry.Port = port
	entry.Text = text

	if entry.Instance == "" {
		return nil, fmt.Errorf("Missing service instance name")
	}
	if entry.Service == "" {
		return nil, fmt.Errorf("Missing service name")
	}
	if entry.Domain == "" {
		entry.Domain = "local."
	}
	if entry.Port == 0 {
		return nil, fmt.Errorf("Missing port")
	}

	var err error
	if entry.HostName == "" {
		entry.HostName, err = os.Hostname()
		if err != nil {
			return nil, fmt.Errorf("Could not determine host")
		}
	}
<<<<<<< HEAD
	entry.HostName = fmt.Sprintf("%s.", trimDot(entry.HostName))
	if !strings.HasSuffix(trimDot(entry.HostName), entry.Domain) {
		entry.HostName = fmt.Sprintf("%s.%s.", trimDot(entry.HostName), trimDot(entry.Domain))
	}

	// Enumerate IPs for all interfaces given. If nil, take all available local interfaces.
	var iaddrs []net.Addr
	for _, ifi := range ifaces {
		addr, err := ifi.Addrs()
		if err != nil {
			continue
		}
		iaddrs = append(iaddrs, addr...)
	}
	if len(iaddrs) == 0 {
		iaddrs, err = net.InterfaceAddrs()
		if err != nil {
			return nil, err
		}
	}
	// For IPv6, only choose reachable addresses.
	for _, address := range iaddrs {
		if ipnet, ok := address.(*net.IPNet); ok && !ipnet.IP.IsLoopback() {
			if ipnet.IP.To4() != nil {
				entry.AddrIPv4 = append(entry.AddrIPv4, ipnet.IP)
			} else if ipnet.IP.To16() != nil && ipnet.IP.IsGlobalUnicast() {
				entry.AddrIPv6 = append(entry.AddrIPv6, ipnet.IP)
			}
		}
	}

=======

	if !strings.HasSuffix(trimDot(entry.HostName), entry.Domain) {
		entry.HostName = fmt.Sprintf("%s.%s.", trimDot(entry.HostName), trimDot(entry.Domain))
	}

	if len(ifaces) == 0 {
		ifaces = listMulticastInterfaces()
	}

	for _, iface := range ifaces {
		v4, v6 := addrsForInterface(&iface)
		entry.AddrIPv4 = append(entry.AddrIPv4, v4...)
		entry.AddrIPv6 = append(entry.AddrIPv6, v6...)
	}

>>>>>>> 8219919f
	if entry.AddrIPv4 == nil && entry.AddrIPv6 == nil {
		return nil, fmt.Errorf("Could not determine host IP addresses")
	}

	s, err := newServer(ifaces)
	if err != nil {
		return nil, err
	}

	if ttl != 0 {
		s.ttl = ttl
	}

	s.Service = entry
	go s.mainloop()
	go s.probe()

	return s, nil
}

// RegisterProxy registers a service proxy. This call will skip the hostname/IP lookup and
// will use the provided values.
<<<<<<< HEAD
func RegisterProxy(instance, service, domain string, port int, host string, ips []string, text []string, ifaces []net.Interface, ttl uint32) (*Server, error) {
=======
func RegisterProxy(instance, service, domain string, port int, host string, ips []string, text []string, ifaces []net.Interface) (*Server, error) {
>>>>>>> 8219919f
	entry := NewServiceEntry(instance, service, domain)
	entry.Port = port
	entry.Text = text
	entry.HostName = host

	if entry.Instance == "" {
		return nil, fmt.Errorf("Missing service instance name")
	}
	if entry.Service == "" {
		return nil, fmt.Errorf("Missing service name")
	}
	if entry.HostName == "" {
		return nil, fmt.Errorf("Missing host name")
	}
	if entry.Domain == "" {
		entry.Domain = "local"
	}
	if entry.Port == 0 {
		return nil, fmt.Errorf("Missing port")
	}

	if !strings.HasSuffix(trimDot(entry.HostName), entry.Domain) {
		entry.HostName = fmt.Sprintf("%s.%s.", trimDot(entry.HostName), trimDot(entry.Domain))
	}

	for _, ip := range ips {
		ipAddr := net.ParseIP(ip)
		if ipAddr == nil {
			return nil, fmt.Errorf("Failed to parse given IP: %v", ip)
		} else if ipv4 := ipAddr.To4(); ipv4 != nil {
			entry.AddrIPv4 = append(entry.AddrIPv4, ipAddr)
		} else if ipv6 := ipAddr.To16(); ipv6 != nil {
			entry.AddrIPv6 = append(entry.AddrIPv6, ipAddr)
		} else {
			return nil, fmt.Errorf("The IP is neither IPv4 nor IPv6: %#v", ipAddr)
		}
	}

<<<<<<< HEAD
=======
	if len(ifaces) == 0 {
		ifaces = listMulticastInterfaces()
	}

>>>>>>> 8219919f
	s, err := newServer(ifaces)
	if err != nil {
		return nil, err
	}

	if ttl != 0 {
		s.ttl = ttl
	}

	s.Service = entry
	go s.mainloop()
	go s.probe()

	return s, nil
}

const (
	qClassCacheFlush uint16 = 1 << 15
)

// Server structure encapsulates both IPv4/IPv6 UDP connections
type Server struct {
<<<<<<< HEAD
	Service  *ServiceEntry
=======
	service  *ServiceEntry
>>>>>>> 8219919f
	ipv4conn *ipv4.PacketConn
	ipv6conn *ipv6.PacketConn
	ifaces   []net.Interface

<<<<<<< HEAD
	shuttingDown bool
	shutdownLock sync.Mutex
	ttl          uint32
=======
	shouldShutdown chan struct{}
	shutdownLock   sync.Mutex
	shutdownEnd    sync.WaitGroup
	isShutdown     bool
	ttl            uint32
>>>>>>> 8219919f
}

// Constructs server structure
func newServer(ifaces []net.Interface) (*Server, error) {
<<<<<<< HEAD
	if len(ifaces) == 0 {
		ifaces = listMulticastInterfaces()
	}

	ipv4conn, err4 := joinUdp4Multicast(ifaces)
	if err4 != nil {
		log.Printf("[ERR] bonjour: no suitable IPv4 interface: %s", err4.Error())
	}
	ipv6conn, err6 := joinUdp6Multicast(ifaces)
	if err6 != nil {
		log.Printf("[ERR] bonjour: no suitable IPv6 interface: %s", err6.Error())
	}
=======
	ipv4conn, err4 := joinUdp4Multicast(ifaces)
	if err4 != nil {
		log.Printf("[zeroconf] no suitable IPv4 interface: %s", err4.Error())
	}
	ipv6conn, err6 := joinUdp6Multicast(ifaces)
	if err6 != nil {
		log.Printf("[zeroconf] no suitable IPv6 interface: %s", err6.Error())
	}
>>>>>>> 8219919f
	if err4 != nil && err6 != nil {
		// No supported interface left.
		return nil, fmt.Errorf("No supported interface")
	}

	s := &Server{
<<<<<<< HEAD
		ipv4conn: ipv4conn,
		ipv6conn: ipv6conn,
		ifaces:   ifaces,
		ttl:      3200,
=======
		ipv4conn:       ipv4conn,
		ipv6conn:       ipv6conn,
		ifaces:         ifaces,
		ttl:            3200,
		shouldShutdown: make(chan struct{}),
>>>>>>> 8219919f
	}

	return s, nil
}

// Start listeners and waits for the shutdown signal from exit channel
func (s *Server) mainloop() {
	if s.ipv4conn != nil {
		go s.recv4(s.ipv4conn)
	}
	if s.ipv6conn != nil {
		go s.recv6(s.ipv6conn)
	}
}

// Shutdown closes all udp connections and unregisters the service
func (s *Server) Shutdown() {
	s.shutdown()
}

// SetText updates and announces the TXT records
func (s *Server) SetText(text []string) {
	s.Service.Text = text
	s.announceText()
}

// TTL sets the TTL for DNS replies
func (s *Server) TTL(ttl uint32) {
	s.ttl = ttl
}

// Shutdown server will close currently open connections & channel
func (s *Server) shutdown() error {
	s.shutdownLock.Lock()
	defer s.shutdownLock.Unlock()
	if s.isShutdown {
		return errors.New("Server is already shutdown")
	}

<<<<<<< HEAD
	if s.shuttingDown {
		return nil
	}
	s.shuttingDown = true

	s.unregister()
=======
	err := s.unregister()
	if err != nil {
		return err
	}

	close(s.shouldShutdown)
>>>>>>> 8219919f

	if s.ipv4conn != nil {
		s.ipv4conn.Close()
	}
	if s.ipv6conn != nil {
		s.ipv6conn.Close()
	}

	// Wait for connection and routines to be closed
	s.shutdownEnd.Wait()
	s.isShutdown = true

	return nil
}

// recv is a long running routine to receive packets from an interface
func (s *Server) recv4(c *ipv4.PacketConn) {
	if c == nil {
		return
	}
	buf := make([]byte, 65536)
<<<<<<< HEAD
	for !s.shuttingDown {
		n, _, from, err := c.ReadFrom(buf)
		if err != nil {
			continue
		}
		if err := s.parsePacket(buf[:n], from); err != nil {
			log.Printf("[ERR] bonjour: failed to handle query v4: %v", err)
		}
=======
	s.shutdownEnd.Add(1)
	defer s.shutdownEnd.Done()
	for {
		select {
		case <-s.shouldShutdown:
			return
		default:
			var ifIndex int
			n, cm, from, err := c.ReadFrom(buf)
			if err != nil {
				continue
			}
			if cm != nil {
				ifIndex = cm.IfIndex
			}
			if err := s.parsePacket(buf[:n], ifIndex, from); err != nil {
				// log.Printf("[ERR] zeroconf: failed to handle query v4: %v", err)
			}
		}
>>>>>>> 8219919f
	}
}

// recv is a long running routine to receive packets from an interface
func (s *Server) recv6(c *ipv6.PacketConn) {
	if c == nil {
		return
	}
	buf := make([]byte, 65536)
<<<<<<< HEAD
	for !s.shuttingDown {
		n, _, from, err := c.ReadFrom(buf)
		if err != nil {
			continue
		}
		if err := s.parsePacket(buf[:n], from); err != nil {
			log.Printf("[ERR] bonjour: failed to handle query v6: %v", err)
=======
	s.shutdownEnd.Add(1)
	defer s.shutdownEnd.Done()
	for {
		select {
		case <-s.shouldShutdown:
			return
		default:
			var ifIndex int
			n, cm, from, err := c.ReadFrom(buf)
			if err != nil {
				continue
			}
			if cm != nil {
				ifIndex = cm.IfIndex
			}
			if err := s.parsePacket(buf[:n], ifIndex, from); err != nil {
				// log.Printf("[ERR] zeroconf: failed to handle query v6: %v", err)
			}
>>>>>>> 8219919f
		}
	}
}

// parsePacket is used to parse an incoming packet
func (s *Server) parsePacket(packet []byte, ifIndex int, from net.Addr) error {
	var msg dns.Msg
<<<<<<< HEAD
	if err := msg.Unpack(packet); err != nil && err != dns.ErrTruncated {
		if err.Error() == "dns: NSEC block too long" {
			// ignore
		} else {
			log.Printf("[ERR] bonjour: Failed to unpack packet: %v", err)
		}
		return nil
=======
	if err := msg.Unpack(packet); err != nil {
		// log.Printf("[ERR] zeroconf: Failed to unpack packet: %v", err)
		return err
>>>>>>> 8219919f
	}
	return s.handleQuery(&msg, ifIndex, from)
}

// handleQuery is used to handle an incoming query
<<<<<<< HEAD
func (s *Server) handleQuery(query *dns.Msg, from net.Addr) error {
	// Ignore questions with Authorative section for now
=======
func (s *Server) handleQuery(query *dns.Msg, ifIndex int, from net.Addr) error {
	// Ignore questions with authoritative section for now
>>>>>>> 8219919f
	if len(query.Ns) > 0 {
		return nil
	}

	// Handle each question
	var err error
	for _, q := range query.Question {
		resp := dns.Msg{}
		resp.SetReply(query)
		resp.RecursionDesired = false
		resp.Authoritative = true
		resp.Question = nil // RFC6762 section 6 "responses MUST NOT contain any questions"
		resp.Answer = []dns.RR{}
		resp.Extra = []dns.RR{}
<<<<<<< HEAD
		if err = s.handleQuestion(q, &resp, query); err != nil {
			log.Printf("[ERR] bonjour: failed to handle question %v: %v", q, err)
=======
		if err = s.handleQuestion(q, &resp, query, ifIndex); err != nil {
			// log.Printf("[ERR] zeroconf: failed to handle question %v: %v", q, err)
>>>>>>> 8219919f
			continue
		}
		// Check if there is an answer
		if len(resp.Answer) == 0 {
			continue
		}

		if isUnicastQuestion(q) {
			// Send unicast
<<<<<<< HEAD
			if e := s.unicastResponse(&resp, from); e != nil {
=======
			if e := s.unicastResponse(&resp, ifIndex, from); e != nil {
>>>>>>> 8219919f
				err = e
			}
		} else {
			// Send mulicast
<<<<<<< HEAD
			if e := s.multicastResponse(&resp); e != nil {
=======
			if e := s.multicastResponse(&resp, ifIndex); e != nil {
>>>>>>> 8219919f
				err = e
			}
		}
	}

	return err
}

// RFC6762 7.1. Known-Answer Suppression
func isKnownAnswer(resp *dns.Msg, query *dns.Msg) bool {
	if len(resp.Answer) == 0 || len(query.Answer) == 0 {
		return false
	}

	if resp.Answer[0].Header().Rrtype != dns.TypePTR {
		return false
	}
	answer := resp.Answer[0].(*dns.PTR)

	for _, known := range query.Answer {
		hdr := known.Header()
		if hdr.Rrtype != answer.Hdr.Rrtype {
			continue
		}
		ptr := known.(*dns.PTR)
		if ptr.Ptr == answer.Ptr && hdr.Ttl >= answer.Hdr.Ttl/2 {
<<<<<<< HEAD
=======
			// log.Printf("skipping known answer: %v", ptr)
>>>>>>> 8219919f
			return true
		}
	}

	return false
}

// handleQuestion is used to handle an incoming question
<<<<<<< HEAD
func (s *Server) handleQuestion(q dns.Question, resp *dns.Msg, query *dns.Msg) error {
	if s.Service == nil {
=======
func (s *Server) handleQuestion(q dns.Question, resp *dns.Msg, query *dns.Msg, ifIndex int) error {
	if s.service == nil {
>>>>>>> 8219919f
		return nil
	}

	switch q.Name {
<<<<<<< HEAD
	case s.Service.ServiceTypeName():
=======
	case s.service.ServiceTypeName():
>>>>>>> 8219919f
		s.serviceTypeName(resp, s.ttl)
		if isKnownAnswer(resp, query) {
			resp.Answer = nil
		}

<<<<<<< HEAD
	case s.Service.ServiceName():
		s.composeBrowsingAnswers(resp, s.ttl)
=======
	case s.service.ServiceName():
		s.composeBrowsingAnswers(resp, ifIndex)
>>>>>>> 8219919f
		if isKnownAnswer(resp, query) {
			resp.Answer = nil
		}

<<<<<<< HEAD
	case s.Service.ServiceInstanceName():
		s.composeLookupAnswers(resp, s.ttl)

	case s.Service.HostName:
		s.composeLookupHostnameAnswers(resp, s.ttl)
=======
	case s.service.ServiceInstanceName():
		s.composeLookupAnswers(resp, s.ttl, ifIndex)
>>>>>>> 8219919f
	}

	return nil
}

func (s *Server) composeBrowsingAnswers(resp *dns.Msg, ifIndex int) {
	ptr := &dns.PTR{
		Hdr: dns.RR_Header{
			Name:   s.Service.ServiceName(),
			Rrtype: dns.TypePTR,
			Class:  dns.ClassINET,
			Ttl:    s.ttl,
		},
		Ptr: s.Service.ServiceInstanceName(),
	}
	resp.Answer = append(resp.Answer, ptr)

	txt := &dns.TXT{
		Hdr: dns.RR_Header{
			Name:   s.Service.ServiceInstanceName(),
			Rrtype: dns.TypeTXT,
			Class:  dns.ClassINET,
			Ttl:    s.ttl,
		},
		Txt: s.Service.Text,
	}
	srv := &dns.SRV{
		Hdr: dns.RR_Header{
			Name:   s.Service.ServiceInstanceName(),
			Rrtype: dns.TypeSRV,
			Class:  dns.ClassINET,
			Ttl:    s.ttl,
		},
		Priority: 0,
		Weight:   0,
		Port:     uint16(s.Service.Port),
		Target:   s.Service.HostName,
	}
	resp.Extra = append(resp.Extra, srv, txt)

<<<<<<< HEAD
	for _, ipv4 := range s.Service.AddrIPv4 {
		a := &dns.A{
			Hdr: dns.RR_Header{
				Name:   s.Service.HostName,
				Rrtype: dns.TypeA,
				Class:  dns.ClassINET,
				Ttl:    ttl,
			},
			A: ipv4,
		}
		resp.Extra = append(resp.Extra, a)
	}
	for _, ipv6 := range s.Service.AddrIPv6 {
		aaaa := &dns.AAAA{
			Hdr: dns.RR_Header{
				Name:   s.Service.HostName,
				Rrtype: dns.TypeAAAA,
				Class:  dns.ClassINET,
				Ttl:    ttl,
			},
			AAAA: ipv6,
		}
		resp.Extra = append(resp.Extra, aaaa)
	}
=======
	resp.Extra = s.appendAddrs(resp.Extra, ifIndex)
>>>>>>> 8219919f
}

func (s *Server) composeLookupAnswers(resp *dns.Msg, ttl uint32, ifIndex int) {
	// From RFC6762
	//    The most significant bit of the rrclass for a record in the Answer
	//    Section of a response message is the Multicast DNS cache-flush bit
	//    and is discussed in more detail below in Section 10.2, "Announcements
	//    to Flush Outdated Cache Entries".
	ptr := &dns.PTR{
		Hdr: dns.RR_Header{
			Name:   s.Service.ServiceName(),
			Rrtype: dns.TypePTR,
			Class:  dns.ClassINET,
			Ttl:    ttl,
		},
		Ptr: s.Service.ServiceInstanceName(),
	}
	srv := &dns.SRV{
		Hdr: dns.RR_Header{
			Name:   s.Service.ServiceInstanceName(),
			Rrtype: dns.TypeSRV,
			Class:  dns.ClassINET | qClassCacheFlush,
			Ttl:    ttl,
		},
		Priority: 0,
		Weight:   0,
		Port:     uint16(s.Service.Port),
		Target:   s.Service.HostName,
	}
	txt := &dns.TXT{
		Hdr: dns.RR_Header{
			Name:   s.Service.ServiceInstanceName(),
			Rrtype: dns.TypeTXT,
			Class:  dns.ClassINET | qClassCacheFlush,
			Ttl:    ttl,
		},
		Txt: s.Service.Text,
	}
	dnssd := &dns.PTR{
		Hdr: dns.RR_Header{
			Name:   s.Service.ServiceTypeName(),
			Rrtype: dns.TypePTR,
			Class:  dns.ClassINET,
			Ttl:    ttl,
		},
		Ptr: s.Service.ServiceName(),
	}
	resp.Answer = append(resp.Answer, srv, txt, ptr, dnssd)

<<<<<<< HEAD
	s.composeLookupHostnameAnswers(resp, ttl)
}

func (s *Server) composeLookupHostnameAnswers(resp *dns.Msg, ttl uint32) {
	for _, ipv4 := range s.Service.AddrIPv4 {
		a := &dns.A{
			Hdr: dns.RR_Header{
				Name:   s.Service.HostName,
				Rrtype: dns.TypeA,
				Class:  dns.ClassINET | qClassCacheFlush,
				Ttl:    ttl,
			},
			A: ipv4,
		}
		resp.Answer = append(resp.Answer, a)
	}
	for _, ipv6 := range s.Service.AddrIPv6 {
		aaaa := &dns.AAAA{
			Hdr: dns.RR_Header{
				Name:   s.Service.HostName,
				Rrtype: dns.TypeAAAA,
				Class:  dns.ClassINET | qClassCacheFlush,
				Ttl:    ttl,
			},
			AAAA: ipv6,
		}
		resp.Answer = append(resp.Answer, aaaa)
	}
=======
	resp.Answer = s.appendAddrs(resp.Answer, ifIndex)
>>>>>>> 8219919f
}

func (s *Server) serviceTypeName(resp *dns.Msg, ttl uint32) {
	// From RFC6762
	// 9.  Service Type Enumeration
	//
	//    For this purpose, a special meta-query is defined.  A DNS query for
	//    PTR records with the name "_services._dns-sd._udp.<Domain>" yields a
	//    set of PTR records, where the rdata of each PTR record is the two-
	//    label <Service> name, plus the same domain, e.g.,
	//    "_http._tcp.<Domain>".
	dnssd := &dns.PTR{
		Hdr: dns.RR_Header{
			Name:   s.Service.ServiceTypeName(),
			Rrtype: dns.TypePTR,
			Class:  dns.ClassINET,
			Ttl:    ttl,
		},
		Ptr: s.Service.ServiceName(),
	}
	resp.Answer = append(resp.Answer, dnssd)
}

// Perform probing & announcement
//TODO: implement a proper probing & conflict resolution
func (s *Server) probe() {
	q := new(dns.Msg)
	q.SetQuestion(s.Service.ServiceInstanceName(), dns.TypePTR)
	q.RecursionDesired = false

	srv := &dns.SRV{
		Hdr: dns.RR_Header{
			Name:   s.Service.ServiceInstanceName(),
			Rrtype: dns.TypeSRV,
			Class:  dns.ClassINET,
			Ttl:    s.ttl,
		},
		Priority: 0,
		Weight:   0,
		Port:     uint16(s.Service.Port),
		Target:   s.Service.HostName,
	}
	txt := &dns.TXT{
		Hdr: dns.RR_Header{
			Name:   s.Service.ServiceInstanceName(),
			Rrtype: dns.TypeTXT,
			Class:  dns.ClassINET,
			Ttl:    s.ttl,
		},
		Txt: s.Service.Text,
	}
	q.Ns = []dns.RR{srv, txt}

	randomizer := rand.New(rand.NewSource(time.Now().UnixNano()))

<<<<<<< HEAD
	for i := 0; i < multicastRepetitions; i++ {
		if err := s.multicastResponse(q); err != nil {
			log.Println("[ERR] bonjour: failed to send probe:", err.Error())
=======
	for i := 0; i < multicastRepitions; i++ {
		if err := s.multicastResponse(q, 0); err != nil {
			log.Println("[ERR] zeroconf: failed to send probe:", err.Error())
>>>>>>> 8219919f
		}
		time.Sleep(time.Duration(randomizer.Intn(250)) * time.Millisecond)
	}
	resp := new(dns.Msg)
	resp.MsgHdr.Response = true
	// TODO: make response authoritative if we are the publisher
	resp.Answer = []dns.RR{}
	resp.Extra = []dns.RR{}
	s.composeLookupAnswers(resp, s.ttl, 0)

	// From RFC6762
	//    The Multicast DNS responder MUST send at least two unsolicited
	//    responses, one second apart. To provide increased robustness against
	//    packet loss, a responder MAY send up to eight unsolicited responses,
	//    provided that the interval between unsolicited responses increases by
	//    at least a factor of two with every response sent.
	timeout := 1 * time.Second
<<<<<<< HEAD
	for i := 0; i < multicastRepetitions; i++ {
		if err := s.multicastResponse(resp); err != nil {
			log.Println("[ERR] bonjour: failed to send announcement:", err.Error())
=======
	for i := 0; i < multicastRepitions; i++ {
		if err := s.multicastResponse(resp, 0); err != nil {
			log.Println("[ERR] zeroconf: failed to send announcement:", err.Error())
>>>>>>> 8219919f
		}
		time.Sleep(timeout)
		timeout *= 2
	}
}

// announceText sends a Text announcement with cache flush enabled
func (s *Server) announceText() {
	resp := new(dns.Msg)
	resp.MsgHdr.Response = true

	txt := &dns.TXT{
		Hdr: dns.RR_Header{
			Name:   s.Service.ServiceInstanceName(),
			Rrtype: dns.TypeTXT,
			Class:  dns.ClassINET | qClassCacheFlush,
			Ttl:    s.ttl,
		},
		Txt: s.Service.Text,
	}

	resp.Answer = []dns.RR{txt}
	s.multicastResponse(resp, 0)
}

func (s *Server) unregister() error {
	resp := new(dns.Msg)
	resp.MsgHdr.Response = true
	resp.Answer = []dns.RR{}
	resp.Extra = []dns.RR{}
	s.composeLookupAnswers(resp, 0, 0)
	return s.multicastResponse(resp, 0)
}

func (s *Server) appendAddrs(list []dns.RR, ifIndex int) []dns.RR {
	var v4, v6 []net.IP
	iface, _ := net.InterfaceByIndex(ifIndex)
	if iface != nil {
		v4, v6 = addrsForInterface(iface)
	} else {
		v4 = s.service.AddrIPv4
		v6 = s.service.AddrIPv6
	}
	for _, ipv4 := range v4 {
		a := &dns.A{
			Hdr: dns.RR_Header{
				Name:   s.service.HostName,
				Rrtype: dns.TypeA,
				Class:  dns.ClassINET,
				Ttl:    s.ttl,
			},
			A: ipv4,
		}
		list = append(list, a)
	}
	for _, ipv6 := range v6 {
		aaaa := &dns.AAAA{
			Hdr: dns.RR_Header{
				Name:   s.service.HostName,
				Rrtype: dns.TypeAAAA,
				Class:  dns.ClassINET,
				Ttl:    s.ttl,
			},
			AAAA: ipv6,
		}
		list = append(list, aaaa)
	}
	return list
}

func addrsForInterface(iface *net.Interface) ([]net.IP, []net.IP) {
	var v4, v6, v6local []net.IP
	addrs, _ := iface.Addrs()
	for _, address := range addrs {
		if ipnet, ok := address.(*net.IPNet); ok && !ipnet.IP.IsLoopback() {
			if ipnet.IP.To4() != nil {
				v4 = append(v4, ipnet.IP)
			} else {
				switch ip := ipnet.IP.To16(); ip != nil {
				case ip.IsGlobalUnicast():
					v6 = append(v6, ipnet.IP)
				case ip.IsLinkLocalUnicast():
					v6local = append(v6local, ipnet.IP)
				}
			}
		}
	}
	if len(v6) == 0 {
		v6 = v6local
	}
	return v4, v6
}

// unicastResponse is used to send a unicast response packet
func (s *Server) unicastResponse(resp *dns.Msg, ifIndex int, from net.Addr) error {
	buf, err := resp.Pack()
	if err != nil {
		return err
	}
	addr := from.(*net.UDPAddr)
	if addr.IP.To4() != nil {
<<<<<<< HEAD
		_, err = s.ipv4conn.WriteTo(buf, nil, addr)
		return err
	} else {
		_, err = s.ipv6conn.WriteTo(buf, nil, addr)
=======
		if ifIndex != 0 {
			var wcm ipv4.ControlMessage
			wcm.IfIndex = ifIndex
			_, err = s.ipv4conn.WriteTo(buf, &wcm, addr)
		} else {
			_, err = s.ipv4conn.WriteTo(buf, nil, addr)
		}
		return err
	} else {
		if ifIndex != 0 {
			var wcm ipv6.ControlMessage
			wcm.IfIndex = ifIndex
			_, err = s.ipv6conn.WriteTo(buf, &wcm, addr)
		} else {
			_, err = s.ipv6conn.WriteTo(buf, nil, addr)
		}
>>>>>>> 8219919f
		return err
	}
}

// multicastResponse us used to send a multicast response packet
<<<<<<< HEAD
func (s *Server) multicastResponse(msg *dns.Msg) error {
=======
func (s *Server) multicastResponse(msg *dns.Msg, ifIndex int) error {
>>>>>>> 8219919f
	buf, err := msg.Pack()
	if err != nil {
		return err
	}
	if s.ipv4conn != nil {
		var wcm ipv4.ControlMessage
<<<<<<< HEAD
		for ifi := range s.ifaces {
			wcm.IfIndex = s.ifaces[ifi].Index
			s.ipv4conn.WriteTo(buf, &wcm, ipv4Addr)
=======
		if ifIndex != 0 {
			wcm.IfIndex = ifIndex
			s.ipv4conn.WriteTo(buf, &wcm, ipv4Addr)
		} else {
			for ifi := range s.ifaces {
				wcm.IfIndex = s.ifaces[ifi].Index
				s.ipv4conn.WriteTo(buf, &wcm, ipv4Addr)
			}
>>>>>>> 8219919f
		}
	}

	if s.ipv6conn != nil {
		var wcm ipv6.ControlMessage
<<<<<<< HEAD
		for ifi := range s.ifaces {
			wcm.IfIndex = s.ifaces[ifi].Index
			s.ipv6conn.WriteTo(buf, &wcm, ipv6Addr)
=======
		if ifIndex != 0 {
			wcm.IfIndex = ifIndex
			s.ipv6conn.WriteTo(buf, &wcm, ipv6Addr)
		} else {
			for ifi := range s.ifaces {
				wcm.IfIndex = s.ifaces[ifi].Index
				s.ipv6conn.WriteTo(buf, &wcm, ipv4Addr)
			}
>>>>>>> 8219919f
		}
	}
	return nil
}

func isUnicastQuestion(q dns.Question) bool {
	// From RFC6762
	// 18.12.  Repurposing of Top Bit of qclass in Question Section
	//
	//    In the Question Section of a Multicast DNS query, the top bit of the
	//    qclass field is used to indicate that unicast responses are preferred
	//    for this particular question.  (See Section 5.4.)
	return q.Qclass&qClassCacheFlush != 0
}<|MERGE_RESOLUTION|>--- conflicted
+++ resolved
@@ -13,30 +13,19 @@
 	"golang.org/x/net/ipv4"
 	"golang.org/x/net/ipv6"
 
-<<<<<<< HEAD
-=======
 	"errors"
 
->>>>>>> 8219919f
 	"github.com/miekg/dns"
 )
 
 const (
 	// Number of Multicast responses sent for a query message (default: 1 < x < 9)
-<<<<<<< HEAD
-	multicastRepetitions = 2
-=======
 	multicastRepitions = 2
->>>>>>> 8219919f
 )
 
 // Register a service by given arguments. This call will take the system's hostname
 // and lookup IP by that hostname.
-<<<<<<< HEAD
-func Register(instance, service, domain string, port int, text []string, ifaces []net.Interface, ttl uint32) (*Server, error) {
-=======
 func Register(instance, service, domain string, port int, text []string, ifaces []net.Interface) (*Server, error) {
->>>>>>> 8219919f
 	entry := NewServiceEntry(instance, service, domain)
 	entry.Port = port
 	entry.Text = text
@@ -61,39 +50,6 @@
 			return nil, fmt.Errorf("Could not determine host")
 		}
 	}
-<<<<<<< HEAD
-	entry.HostName = fmt.Sprintf("%s.", trimDot(entry.HostName))
-	if !strings.HasSuffix(trimDot(entry.HostName), entry.Domain) {
-		entry.HostName = fmt.Sprintf("%s.%s.", trimDot(entry.HostName), trimDot(entry.Domain))
-	}
-
-	// Enumerate IPs for all interfaces given. If nil, take all available local interfaces.
-	var iaddrs []net.Addr
-	for _, ifi := range ifaces {
-		addr, err := ifi.Addrs()
-		if err != nil {
-			continue
-		}
-		iaddrs = append(iaddrs, addr...)
-	}
-	if len(iaddrs) == 0 {
-		iaddrs, err = net.InterfaceAddrs()
-		if err != nil {
-			return nil, err
-		}
-	}
-	// For IPv6, only choose reachable addresses.
-	for _, address := range iaddrs {
-		if ipnet, ok := address.(*net.IPNet); ok && !ipnet.IP.IsLoopback() {
-			if ipnet.IP.To4() != nil {
-				entry.AddrIPv4 = append(entry.AddrIPv4, ipnet.IP)
-			} else if ipnet.IP.To16() != nil && ipnet.IP.IsGlobalUnicast() {
-				entry.AddrIPv6 = append(entry.AddrIPv6, ipnet.IP)
-			}
-		}
-	}
-
-=======
 
 	if !strings.HasSuffix(trimDot(entry.HostName), entry.Domain) {
 		entry.HostName = fmt.Sprintf("%s.%s.", trimDot(entry.HostName), trimDot(entry.Domain))
@@ -109,7 +65,6 @@
 		entry.AddrIPv6 = append(entry.AddrIPv6, v6...)
 	}
 
->>>>>>> 8219919f
 	if entry.AddrIPv4 == nil && entry.AddrIPv6 == nil {
 		return nil, fmt.Errorf("Could not determine host IP addresses")
 	}
@@ -119,11 +74,7 @@
 		return nil, err
 	}
 
-	if ttl != 0 {
-		s.ttl = ttl
-	}
-
-	s.Service = entry
+	s.service = entry
 	go s.mainloop()
 	go s.probe()
 
@@ -132,11 +83,7 @@
 
 // RegisterProxy registers a service proxy. This call will skip the hostname/IP lookup and
 // will use the provided values.
-<<<<<<< HEAD
-func RegisterProxy(instance, service, domain string, port int, host string, ips []string, text []string, ifaces []net.Interface, ttl uint32) (*Server, error) {
-=======
 func RegisterProxy(instance, service, domain string, port int, host string, ips []string, text []string, ifaces []net.Interface) (*Server, error) {
->>>>>>> 8219919f
 	entry := NewServiceEntry(instance, service, domain)
 	entry.Port = port
 	entry.Text = text
@@ -175,23 +122,16 @@
 		}
 	}
 
-<<<<<<< HEAD
-=======
 	if len(ifaces) == 0 {
 		ifaces = listMulticastInterfaces()
 	}
 
->>>>>>> 8219919f
 	s, err := newServer(ifaces)
 	if err != nil {
 		return nil, err
 	}
 
-	if ttl != 0 {
-		s.ttl = ttl
-	}
-
-	s.Service = entry
+	s.service = entry
 	go s.mainloop()
 	go s.probe()
 
@@ -204,44 +144,20 @@
 
 // Server structure encapsulates both IPv4/IPv6 UDP connections
 type Server struct {
-<<<<<<< HEAD
-	Service  *ServiceEntry
-=======
 	service  *ServiceEntry
->>>>>>> 8219919f
 	ipv4conn *ipv4.PacketConn
 	ipv6conn *ipv6.PacketConn
 	ifaces   []net.Interface
 
-<<<<<<< HEAD
-	shuttingDown bool
-	shutdownLock sync.Mutex
-	ttl          uint32
-=======
 	shouldShutdown chan struct{}
 	shutdownLock   sync.Mutex
 	shutdownEnd    sync.WaitGroup
 	isShutdown     bool
 	ttl            uint32
->>>>>>> 8219919f
 }
 
 // Constructs server structure
 func newServer(ifaces []net.Interface) (*Server, error) {
-<<<<<<< HEAD
-	if len(ifaces) == 0 {
-		ifaces = listMulticastInterfaces()
-	}
-
-	ipv4conn, err4 := joinUdp4Multicast(ifaces)
-	if err4 != nil {
-		log.Printf("[ERR] bonjour: no suitable IPv4 interface: %s", err4.Error())
-	}
-	ipv6conn, err6 := joinUdp6Multicast(ifaces)
-	if err6 != nil {
-		log.Printf("[ERR] bonjour: no suitable IPv6 interface: %s", err6.Error())
-	}
-=======
 	ipv4conn, err4 := joinUdp4Multicast(ifaces)
 	if err4 != nil {
 		log.Printf("[zeroconf] no suitable IPv4 interface: %s", err4.Error())
@@ -250,25 +166,17 @@
 	if err6 != nil {
 		log.Printf("[zeroconf] no suitable IPv6 interface: %s", err6.Error())
 	}
->>>>>>> 8219919f
 	if err4 != nil && err6 != nil {
 		// No supported interface left.
 		return nil, fmt.Errorf("No supported interface")
 	}
 
 	s := &Server{
-<<<<<<< HEAD
-		ipv4conn: ipv4conn,
-		ipv6conn: ipv6conn,
-		ifaces:   ifaces,
-		ttl:      3200,
-=======
 		ipv4conn:       ipv4conn,
 		ipv6conn:       ipv6conn,
 		ifaces:         ifaces,
 		ttl:            3200,
 		shouldShutdown: make(chan struct{}),
->>>>>>> 8219919f
 	}
 
 	return s, nil
@@ -291,7 +199,7 @@
 
 // SetText updates and announces the TXT records
 func (s *Server) SetText(text []string) {
-	s.Service.Text = text
+	s.service.Text = text
 	s.announceText()
 }
 
@@ -308,21 +216,12 @@
 		return errors.New("Server is already shutdown")
 	}
 
-<<<<<<< HEAD
-	if s.shuttingDown {
-		return nil
-	}
-	s.shuttingDown = true
-
-	s.unregister()
-=======
 	err := s.unregister()
 	if err != nil {
 		return err
 	}
 
 	close(s.shouldShutdown)
->>>>>>> 8219919f
 
 	if s.ipv4conn != nil {
 		s.ipv4conn.Close()
@@ -344,16 +243,6 @@
 		return
 	}
 	buf := make([]byte, 65536)
-<<<<<<< HEAD
-	for !s.shuttingDown {
-		n, _, from, err := c.ReadFrom(buf)
-		if err != nil {
-			continue
-		}
-		if err := s.parsePacket(buf[:n], from); err != nil {
-			log.Printf("[ERR] bonjour: failed to handle query v4: %v", err)
-		}
-=======
 	s.shutdownEnd.Add(1)
 	defer s.shutdownEnd.Done()
 	for {
@@ -373,7 +262,6 @@
 				// log.Printf("[ERR] zeroconf: failed to handle query v4: %v", err)
 			}
 		}
->>>>>>> 8219919f
 	}
 }
 
@@ -383,15 +271,6 @@
 		return
 	}
 	buf := make([]byte, 65536)
-<<<<<<< HEAD
-	for !s.shuttingDown {
-		n, _, from, err := c.ReadFrom(buf)
-		if err != nil {
-			continue
-		}
-		if err := s.parsePacket(buf[:n], from); err != nil {
-			log.Printf("[ERR] bonjour: failed to handle query v6: %v", err)
-=======
 	s.shutdownEnd.Add(1)
 	defer s.shutdownEnd.Done()
 	for {
@@ -410,7 +289,6 @@
 			if err := s.parsePacket(buf[:n], ifIndex, from); err != nil {
 				// log.Printf("[ERR] zeroconf: failed to handle query v6: %v", err)
 			}
->>>>>>> 8219919f
 		}
 	}
 }
@@ -418,31 +296,16 @@
 // parsePacket is used to parse an incoming packet
 func (s *Server) parsePacket(packet []byte, ifIndex int, from net.Addr) error {
 	var msg dns.Msg
-<<<<<<< HEAD
-	if err := msg.Unpack(packet); err != nil && err != dns.ErrTruncated {
-		if err.Error() == "dns: NSEC block too long" {
-			// ignore
-		} else {
-			log.Printf("[ERR] bonjour: Failed to unpack packet: %v", err)
-		}
-		return nil
-=======
 	if err := msg.Unpack(packet); err != nil {
 		// log.Printf("[ERR] zeroconf: Failed to unpack packet: %v", err)
 		return err
->>>>>>> 8219919f
 	}
 	return s.handleQuery(&msg, ifIndex, from)
 }
 
 // handleQuery is used to handle an incoming query
-<<<<<<< HEAD
-func (s *Server) handleQuery(query *dns.Msg, from net.Addr) error {
-	// Ignore questions with Authorative section for now
-=======
 func (s *Server) handleQuery(query *dns.Msg, ifIndex int, from net.Addr) error {
 	// Ignore questions with authoritative section for now
->>>>>>> 8219919f
 	if len(query.Ns) > 0 {
 		return nil
 	}
@@ -457,13 +320,8 @@
 		resp.Question = nil // RFC6762 section 6 "responses MUST NOT contain any questions"
 		resp.Answer = []dns.RR{}
 		resp.Extra = []dns.RR{}
-<<<<<<< HEAD
-		if err = s.handleQuestion(q, &resp, query); err != nil {
-			log.Printf("[ERR] bonjour: failed to handle question %v: %v", q, err)
-=======
 		if err = s.handleQuestion(q, &resp, query, ifIndex); err != nil {
 			// log.Printf("[ERR] zeroconf: failed to handle question %v: %v", q, err)
->>>>>>> 8219919f
 			continue
 		}
 		// Check if there is an answer
@@ -473,20 +331,12 @@
 
 		if isUnicastQuestion(q) {
 			// Send unicast
-<<<<<<< HEAD
-			if e := s.unicastResponse(&resp, from); e != nil {
-=======
 			if e := s.unicastResponse(&resp, ifIndex, from); e != nil {
->>>>>>> 8219919f
 				err = e
 			}
 		} else {
 			// Send mulicast
-<<<<<<< HEAD
-			if e := s.multicastResponse(&resp); e != nil {
-=======
 			if e := s.multicastResponse(&resp, ifIndex); e != nil {
->>>>>>> 8219919f
 				err = e
 			}
 		}
@@ -513,10 +363,7 @@
 		}
 		ptr := known.(*dns.PTR)
 		if ptr.Ptr == answer.Ptr && hdr.Ttl >= answer.Hdr.Ttl/2 {
-<<<<<<< HEAD
-=======
 			// log.Printf("skipping known answer: %v", ptr)
->>>>>>> 8219919f
 			return true
 		}
 	}
@@ -525,48 +372,26 @@
 }
 
 // handleQuestion is used to handle an incoming question
-<<<<<<< HEAD
-func (s *Server) handleQuestion(q dns.Question, resp *dns.Msg, query *dns.Msg) error {
-	if s.Service == nil {
-=======
 func (s *Server) handleQuestion(q dns.Question, resp *dns.Msg, query *dns.Msg, ifIndex int) error {
 	if s.service == nil {
->>>>>>> 8219919f
 		return nil
 	}
 
 	switch q.Name {
-<<<<<<< HEAD
-	case s.Service.ServiceTypeName():
-=======
 	case s.service.ServiceTypeName():
->>>>>>> 8219919f
 		s.serviceTypeName(resp, s.ttl)
 		if isKnownAnswer(resp, query) {
 			resp.Answer = nil
 		}
 
-<<<<<<< HEAD
-	case s.Service.ServiceName():
-		s.composeBrowsingAnswers(resp, s.ttl)
-=======
 	case s.service.ServiceName():
 		s.composeBrowsingAnswers(resp, ifIndex)
->>>>>>> 8219919f
 		if isKnownAnswer(resp, query) {
 			resp.Answer = nil
 		}
 
-<<<<<<< HEAD
-	case s.Service.ServiceInstanceName():
-		s.composeLookupAnswers(resp, s.ttl)
-
-	case s.Service.HostName:
-		s.composeLookupHostnameAnswers(resp, s.ttl)
-=======
 	case s.service.ServiceInstanceName():
 		s.composeLookupAnswers(resp, s.ttl, ifIndex)
->>>>>>> 8219919f
 	}
 
 	return nil
@@ -575,66 +400,39 @@
 func (s *Server) composeBrowsingAnswers(resp *dns.Msg, ifIndex int) {
 	ptr := &dns.PTR{
 		Hdr: dns.RR_Header{
-			Name:   s.Service.ServiceName(),
+			Name:   s.service.ServiceName(),
 			Rrtype: dns.TypePTR,
 			Class:  dns.ClassINET,
 			Ttl:    s.ttl,
 		},
-		Ptr: s.Service.ServiceInstanceName(),
+		Ptr: s.service.ServiceInstanceName(),
 	}
 	resp.Answer = append(resp.Answer, ptr)
 
 	txt := &dns.TXT{
 		Hdr: dns.RR_Header{
-			Name:   s.Service.ServiceInstanceName(),
+			Name:   s.service.ServiceInstanceName(),
 			Rrtype: dns.TypeTXT,
 			Class:  dns.ClassINET,
 			Ttl:    s.ttl,
 		},
-		Txt: s.Service.Text,
+		Txt: s.service.Text,
 	}
 	srv := &dns.SRV{
 		Hdr: dns.RR_Header{
-			Name:   s.Service.ServiceInstanceName(),
+			Name:   s.service.ServiceInstanceName(),
 			Rrtype: dns.TypeSRV,
 			Class:  dns.ClassINET,
 			Ttl:    s.ttl,
 		},
 		Priority: 0,
 		Weight:   0,
-		Port:     uint16(s.Service.Port),
-		Target:   s.Service.HostName,
+		Port:     uint16(s.service.Port),
+		Target:   s.service.HostName,
 	}
 	resp.Extra = append(resp.Extra, srv, txt)
 
-<<<<<<< HEAD
-	for _, ipv4 := range s.Service.AddrIPv4 {
-		a := &dns.A{
-			Hdr: dns.RR_Header{
-				Name:   s.Service.HostName,
-				Rrtype: dns.TypeA,
-				Class:  dns.ClassINET,
-				Ttl:    ttl,
-			},
-			A: ipv4,
-		}
-		resp.Extra = append(resp.Extra, a)
-	}
-	for _, ipv6 := range s.Service.AddrIPv6 {
-		aaaa := &dns.AAAA{
-			Hdr: dns.RR_Header{
-				Name:   s.Service.HostName,
-				Rrtype: dns.TypeAAAA,
-				Class:  dns.ClassINET,
-				Ttl:    ttl,
-			},
-			AAAA: ipv6,
-		}
-		resp.Extra = append(resp.Extra, aaaa)
-	}
-=======
 	resp.Extra = s.appendAddrs(resp.Extra, ifIndex)
->>>>>>> 8219919f
 }
 
 func (s *Server) composeLookupAnswers(resp *dns.Msg, ttl uint32, ifIndex int) {
@@ -645,77 +443,46 @@
 	//    to Flush Outdated Cache Entries".
 	ptr := &dns.PTR{
 		Hdr: dns.RR_Header{
-			Name:   s.Service.ServiceName(),
+			Name:   s.service.ServiceName(),
 			Rrtype: dns.TypePTR,
 			Class:  dns.ClassINET,
 			Ttl:    ttl,
 		},
-		Ptr: s.Service.ServiceInstanceName(),
+		Ptr: s.service.ServiceInstanceName(),
 	}
 	srv := &dns.SRV{
 		Hdr: dns.RR_Header{
-			Name:   s.Service.ServiceInstanceName(),
+			Name:   s.service.ServiceInstanceName(),
 			Rrtype: dns.TypeSRV,
 			Class:  dns.ClassINET | qClassCacheFlush,
 			Ttl:    ttl,
 		},
 		Priority: 0,
 		Weight:   0,
-		Port:     uint16(s.Service.Port),
-		Target:   s.Service.HostName,
+		Port:     uint16(s.service.Port),
+		Target:   s.service.HostName,
 	}
 	txt := &dns.TXT{
 		Hdr: dns.RR_Header{
-			Name:   s.Service.ServiceInstanceName(),
+			Name:   s.service.ServiceInstanceName(),
 			Rrtype: dns.TypeTXT,
 			Class:  dns.ClassINET | qClassCacheFlush,
 			Ttl:    ttl,
 		},
-		Txt: s.Service.Text,
+		Txt: s.service.Text,
 	}
 	dnssd := &dns.PTR{
 		Hdr: dns.RR_Header{
-			Name:   s.Service.ServiceTypeName(),
+			Name:   s.service.ServiceTypeName(),
 			Rrtype: dns.TypePTR,
 			Class:  dns.ClassINET,
 			Ttl:    ttl,
 		},
-		Ptr: s.Service.ServiceName(),
+		Ptr: s.service.ServiceName(),
 	}
 	resp.Answer = append(resp.Answer, srv, txt, ptr, dnssd)
 
-<<<<<<< HEAD
-	s.composeLookupHostnameAnswers(resp, ttl)
-}
-
-func (s *Server) composeLookupHostnameAnswers(resp *dns.Msg, ttl uint32) {
-	for _, ipv4 := range s.Service.AddrIPv4 {
-		a := &dns.A{
-			Hdr: dns.RR_Header{
-				Name:   s.Service.HostName,
-				Rrtype: dns.TypeA,
-				Class:  dns.ClassINET | qClassCacheFlush,
-				Ttl:    ttl,
-			},
-			A: ipv4,
-		}
-		resp.Answer = append(resp.Answer, a)
-	}
-	for _, ipv6 := range s.Service.AddrIPv6 {
-		aaaa := &dns.AAAA{
-			Hdr: dns.RR_Header{
-				Name:   s.Service.HostName,
-				Rrtype: dns.TypeAAAA,
-				Class:  dns.ClassINET | qClassCacheFlush,
-				Ttl:    ttl,
-			},
-			AAAA: ipv6,
-		}
-		resp.Answer = append(resp.Answer, aaaa)
-	}
-=======
 	resp.Answer = s.appendAddrs(resp.Answer, ifIndex)
->>>>>>> 8219919f
 }
 
 func (s *Server) serviceTypeName(resp *dns.Msg, ttl uint32) {
@@ -729,12 +496,12 @@
 	//    "_http._tcp.<Domain>".
 	dnssd := &dns.PTR{
 		Hdr: dns.RR_Header{
-			Name:   s.Service.ServiceTypeName(),
+			Name:   s.service.ServiceTypeName(),
 			Rrtype: dns.TypePTR,
 			Class:  dns.ClassINET,
 			Ttl:    ttl,
 		},
-		Ptr: s.Service.ServiceName(),
+		Ptr: s.service.ServiceName(),
 	}
 	resp.Answer = append(resp.Answer, dnssd)
 }
@@ -743,43 +510,37 @@
 //TODO: implement a proper probing & conflict resolution
 func (s *Server) probe() {
 	q := new(dns.Msg)
-	q.SetQuestion(s.Service.ServiceInstanceName(), dns.TypePTR)
+	q.SetQuestion(s.service.ServiceInstanceName(), dns.TypePTR)
 	q.RecursionDesired = false
 
 	srv := &dns.SRV{
 		Hdr: dns.RR_Header{
-			Name:   s.Service.ServiceInstanceName(),
+			Name:   s.service.ServiceInstanceName(),
 			Rrtype: dns.TypeSRV,
 			Class:  dns.ClassINET,
 			Ttl:    s.ttl,
 		},
 		Priority: 0,
 		Weight:   0,
-		Port:     uint16(s.Service.Port),
-		Target:   s.Service.HostName,
+		Port:     uint16(s.service.Port),
+		Target:   s.service.HostName,
 	}
 	txt := &dns.TXT{
 		Hdr: dns.RR_Header{
-			Name:   s.Service.ServiceInstanceName(),
+			Name:   s.service.ServiceInstanceName(),
 			Rrtype: dns.TypeTXT,
 			Class:  dns.ClassINET,
 			Ttl:    s.ttl,
 		},
-		Txt: s.Service.Text,
+		Txt: s.service.Text,
 	}
 	q.Ns = []dns.RR{srv, txt}
 
 	randomizer := rand.New(rand.NewSource(time.Now().UnixNano()))
 
-<<<<<<< HEAD
-	for i := 0; i < multicastRepetitions; i++ {
-		if err := s.multicastResponse(q); err != nil {
-			log.Println("[ERR] bonjour: failed to send probe:", err.Error())
-=======
 	for i := 0; i < multicastRepitions; i++ {
 		if err := s.multicastResponse(q, 0); err != nil {
 			log.Println("[ERR] zeroconf: failed to send probe:", err.Error())
->>>>>>> 8219919f
 		}
 		time.Sleep(time.Duration(randomizer.Intn(250)) * time.Millisecond)
 	}
@@ -797,15 +558,9 @@
 	//    provided that the interval between unsolicited responses increases by
 	//    at least a factor of two with every response sent.
 	timeout := 1 * time.Second
-<<<<<<< HEAD
-	for i := 0; i < multicastRepetitions; i++ {
-		if err := s.multicastResponse(resp); err != nil {
-			log.Println("[ERR] bonjour: failed to send announcement:", err.Error())
-=======
 	for i := 0; i < multicastRepitions; i++ {
 		if err := s.multicastResponse(resp, 0); err != nil {
 			log.Println("[ERR] zeroconf: failed to send announcement:", err.Error())
->>>>>>> 8219919f
 		}
 		time.Sleep(timeout)
 		timeout *= 2
@@ -819,12 +574,12 @@
 
 	txt := &dns.TXT{
 		Hdr: dns.RR_Header{
-			Name:   s.Service.ServiceInstanceName(),
+			Name:   s.service.ServiceInstanceName(),
 			Rrtype: dns.TypeTXT,
 			Class:  dns.ClassINET | qClassCacheFlush,
 			Ttl:    s.ttl,
 		},
-		Txt: s.Service.Text,
+		Txt: s.service.Text,
 	}
 
 	resp.Answer = []dns.RR{txt}
@@ -907,12 +662,6 @@
 	}
 	addr := from.(*net.UDPAddr)
 	if addr.IP.To4() != nil {
-<<<<<<< HEAD
-		_, err = s.ipv4conn.WriteTo(buf, nil, addr)
-		return err
-	} else {
-		_, err = s.ipv6conn.WriteTo(buf, nil, addr)
-=======
 		if ifIndex != 0 {
 			var wcm ipv4.ControlMessage
 			wcm.IfIndex = ifIndex
@@ -929,28 +678,18 @@
 		} else {
 			_, err = s.ipv6conn.WriteTo(buf, nil, addr)
 		}
->>>>>>> 8219919f
 		return err
 	}
 }
 
 // multicastResponse us used to send a multicast response packet
-<<<<<<< HEAD
-func (s *Server) multicastResponse(msg *dns.Msg) error {
-=======
 func (s *Server) multicastResponse(msg *dns.Msg, ifIndex int) error {
->>>>>>> 8219919f
 	buf, err := msg.Pack()
 	if err != nil {
 		return err
 	}
 	if s.ipv4conn != nil {
 		var wcm ipv4.ControlMessage
-<<<<<<< HEAD
-		for ifi := range s.ifaces {
-			wcm.IfIndex = s.ifaces[ifi].Index
-			s.ipv4conn.WriteTo(buf, &wcm, ipv4Addr)
-=======
 		if ifIndex != 0 {
 			wcm.IfIndex = ifIndex
 			s.ipv4conn.WriteTo(buf, &wcm, ipv4Addr)
@@ -959,17 +698,11 @@
 				wcm.IfIndex = s.ifaces[ifi].Index
 				s.ipv4conn.WriteTo(buf, &wcm, ipv4Addr)
 			}
->>>>>>> 8219919f
 		}
 	}
 
 	if s.ipv6conn != nil {
 		var wcm ipv6.ControlMessage
-<<<<<<< HEAD
-		for ifi := range s.ifaces {
-			wcm.IfIndex = s.ifaces[ifi].Index
-			s.ipv6conn.WriteTo(buf, &wcm, ipv6Addr)
-=======
 		if ifIndex != 0 {
 			wcm.IfIndex = ifIndex
 			s.ipv6conn.WriteTo(buf, &wcm, ipv6Addr)
@@ -978,7 +711,6 @@
 				wcm.IfIndex = s.ifaces[ifi].Index
 				s.ipv6conn.WriteTo(buf, &wcm, ipv4Addr)
 			}
->>>>>>> 8219919f
 		}
 	}
 	return nil
